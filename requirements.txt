--- conflicted
+++ resolved
@@ -1,12 +1,10 @@
 pandas
 python-dwca-reader
-<<<<<<< HEAD
-xmltodict
-=======
+
 ollama
 nltk
 argparse
 inflect
 langchain
 langchain-groq
->>>>>>> 7f77f730
+xmltodict
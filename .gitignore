--- conflicted
+++ resolved
@@ -1,9 +1,6 @@
 data
 downloads
 env
-<<<<<<< HEAD
-test_scripts
-=======
 test_scripts
 
 # Created by https://www.toptal.com/developers/gitignore/api/r
@@ -68,5 +65,4 @@
 
 __pycache__
 .vscode
-.DS_Store
->>>>>>> 31a9aeaa
+.DS_Store